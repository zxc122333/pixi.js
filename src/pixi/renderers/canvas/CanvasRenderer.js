/**
 * @author Mat Groves http://matgroves.com/ @Doormat23
 */

/**
 * the CanvasRenderer draws the stage and all its content onto a 2d canvas. This renderer should be used for browsers that do not support webGL.
 * Dont forget to add the view to your DOM or you will not see anything :)
 *
 * @class CanvasRenderer
 * @constructor
 * @param width=800 {Number} the width of the canvas view
 * @param height=600 {Number} the height of the canvas view
 * @param [view] {HTMLCanvasElement} the canvas to use as a view, optional
 * @param [transparent=false] {Boolean} the transparency of the render view, default false
 */
PIXI.CanvasRenderer = function(width, height, view, transparent)
{
    PIXI.defaultRenderer = PIXI.defaultRenderer || this;

    this.type = PIXI.CANVAS_RENDERER;

<<<<<<< HEAD
=======
    /**
     * This sets if the CanvasRenderer will clear the canvas or not before the new render pass.
     * If the Stage is NOT transparent Pixi will use a canvas sized fillRect operation every frame to set the canvas background color.
     * If the Stage is transparent Pixi will use clearRect to clear the canvas every frame.
     * Disable this by setting this to false. For example if your game has a canvas filling background image you often don't need this set.
     *
     * @property clearBeforeRender
     * @type Boolean
     * @default
     */
    this.clearBeforeRender = true;

    /**
     * If true Pixi will Math.floor() x/y values when rendering, stopping pixel interpolation.
     * Handy for crisp pixel art and speed on legacy devices.
     *
     * @property roundPixels
     * @type Boolean
     * @default
     */
    this.roundPixels = false;

    /**
     * Whether the render view is transparent
     *
     * @property transparent
     * @type Boolean
     */
>>>>>>> c191cdcf
    this.transparent = !!transparent;

    if(!PIXI.blendModesCanvas)
    {
        PIXI.blendModesCanvas = [];
        
        if(PIXI.canUseNewCanvasBlendModes())
        {
            PIXI.blendModesCanvas[PIXI.blendModes.NORMAL]   = "source-over";
            PIXI.blendModesCanvas[PIXI.blendModes.ADD]      = "lighter"; //IS THIS OK???
            PIXI.blendModesCanvas[PIXI.blendModes.MULTIPLY] = "multiply";
            PIXI.blendModesCanvas[PIXI.blendModes.SCREEN]   = "screen";
            PIXI.blendModesCanvas[PIXI.blendModes.OVERLAY]  = "overlay";
            PIXI.blendModesCanvas[PIXI.blendModes.DARKEN]   = "darken";
            PIXI.blendModesCanvas[PIXI.blendModes.LIGHTEN]  = "lighten";
            PIXI.blendModesCanvas[PIXI.blendModes.COLOR_DODGE] = "color-dodge";
            PIXI.blendModesCanvas[PIXI.blendModes.COLOR_BURN] = "color-burn";
            PIXI.blendModesCanvas[PIXI.blendModes.HARD_LIGHT] = "hard-light";
            PIXI.blendModesCanvas[PIXI.blendModes.SOFT_LIGHT] = "soft-light";
            PIXI.blendModesCanvas[PIXI.blendModes.DIFFERENCE] = "difference";
            PIXI.blendModesCanvas[PIXI.blendModes.EXCLUSION] = "exclusion";
            PIXI.blendModesCanvas[PIXI.blendModes.HUE]       = "hue";
            PIXI.blendModesCanvas[PIXI.blendModes.SATURATION] = "saturation";
            PIXI.blendModesCanvas[PIXI.blendModes.COLOR]      = "color";
            PIXI.blendModesCanvas[PIXI.blendModes.LUMINOSITY] = "luminosity";
        }
        else
        {
            // this means that the browser does not support the cool new blend modes in canvas "cough" ie "cough"
            PIXI.blendModesCanvas[PIXI.blendModes.NORMAL]   = "source-over";
            PIXI.blendModesCanvas[PIXI.blendModes.ADD]      = "lighter"; //IS THIS OK???
            PIXI.blendModesCanvas[PIXI.blendModes.MULTIPLY] = "source-over";
            PIXI.blendModesCanvas[PIXI.blendModes.SCREEN]   = "source-over";
            PIXI.blendModesCanvas[PIXI.blendModes.OVERLAY]  = "source-over";
            PIXI.blendModesCanvas[PIXI.blendModes.DARKEN]   = "source-over";
            PIXI.blendModesCanvas[PIXI.blendModes.LIGHTEN]  = "source-over";
            PIXI.blendModesCanvas[PIXI.blendModes.COLOR_DODGE] = "source-over";
            PIXI.blendModesCanvas[PIXI.blendModes.COLOR_BURN] = "source-over";
            PIXI.blendModesCanvas[PIXI.blendModes.HARD_LIGHT] = "source-over";
            PIXI.blendModesCanvas[PIXI.blendModes.SOFT_LIGHT] = "source-over";
            PIXI.blendModesCanvas[PIXI.blendModes.DIFFERENCE] = "source-over";
            PIXI.blendModesCanvas[PIXI.blendModes.EXCLUSION] = "source-over";
            PIXI.blendModesCanvas[PIXI.blendModes.HUE]       = "source-over";
            PIXI.blendModesCanvas[PIXI.blendModes.SATURATION] = "source-over";
            PIXI.blendModesCanvas[PIXI.blendModes.COLOR]      = "source-over";
            PIXI.blendModesCanvas[PIXI.blendModes.LUMINOSITY] = "source-over";
        }
    }

    /**
     * The width of the canvas view
     *
     * @property width
     * @type Number
     * @default 800
     */
    this.width = width || 800;

    /**
     * The height of the canvas view
     *
     * @property height
     * @type Number
     * @default 600
     */
    this.height = height || 600;

    /**
     * The canvas element that everything is drawn to
     *
     * @property view
     * @type HTMLCanvasElement
     */
    this.view = view || document.createElement( "canvas" );

    /**
     * The canvas 2d context that everything is drawn with
     * @property context
     * @type HTMLCanvasElement 2d Context
     */
<<<<<<< HEAD
    this.context = this.view.getContext( "2d" , { alpha: this.transparent } );

    //some filter variables
    this.smoothProperty = null;

    if("imageSmoothingEnabled" in this.context)
        this.smoothProperty = "imageSmoothingEnabled";
    else if("webkitImageSmoothingEnabled" in this.context)
        this.smoothProperty = "webkitImageSmoothingEnabled";
    else if("mozImageSmoothingEnabled" in this.context)
        this.smoothProperty = "mozImageSmoothingEnabled";
    else if("oImageSmoothingEnabled" in this.context)
        this.smoothProperty = "oImageSmoothingEnabled";

    this.scaleMode = null;
=======
    this.context = this.view.getContext( "2d", { alpha: this.transparent } );
>>>>>>> c191cdcf

    this.refresh = true;
    // hack to enable some hardware acceleration!
    //this.view.style["transform"] = "translatez(0)";

    this.view.width = this.width;
    this.view.height = this.height;
    this.count = 0;

    /**
     * Instance of a PIXI.CanvasMaskManager, handles masking when using the canvas renderer
     * @property CanvasMaskManager
     * @type CanvasMaskManager
     */
    this.maskManager = new PIXI.CanvasMaskManager();

    /**
     * The render session is just a bunch of parameter used for rendering
     * @property renderSession
     * @type Object
     */
    this.renderSession = {
        context: this.context,
        maskManager: this.maskManager,
        scaleMode: null,
        smoothProperty: null
    };

    if("imageSmoothingEnabled" in this.context)
        this.renderSession.smoothProperty = "imageSmoothingEnabled";
    else if("webkitImageSmoothingEnabled" in this.context)
        this.renderSession.smoothProperty = "webkitImageSmoothingEnabled";
    else if("mozImageSmoothingEnabled" in this.context)
        this.renderSession.smoothProperty = "mozImageSmoothingEnabled";
    else if("oImageSmoothingEnabled" in this.context)
        this.renderSession.smoothProperty = "oImageSmoothingEnabled";
};

// constructor
PIXI.CanvasRenderer.prototype.constructor = PIXI.CanvasRenderer;

/**
 * Renders the stage to its canvas view
 *
 * @method render
 * @param stage {Stage} the Stage element to be rendered
 */
PIXI.CanvasRenderer.prototype.render = function(stage)
{
    // update textures if need be
    PIXI.texturesToUpdate.length = 0;
    PIXI.texturesToDestroy.length = 0;

    stage.updateTransform();

    this.context.setTransform(1,0,0,1,0,0);
    this.context.globalAlpha = 1;

    if (!this.transparent && this.clearBeforeRender)
    {
        this.context.fillStyle = stage.backgroundColorString;
        this.context.fillRect(0, 0, this.width, this.height);
    }
    else if (this.transparent && this.clearBeforeRender)
    {
        this.context.clearRect(0, 0, this.width, this.height);
    }

    this.renderDisplayObject(stage);

    // run interaction!
    if(stage.interactive)
    {
        //need to add some events!
        if(!stage._interactiveEventsAdded)
        {
            stage._interactiveEventsAdded = true;
            stage.interactionManager.setTarget(this);
        }
    }

    // remove frame updates..
    if(PIXI.Texture.frameUpdates.length > 0)
    {
        PIXI.Texture.frameUpdates.length = 0;
    }
};

/**
 * Resizes the canvas view to the specified width and height
 *
 * @method resize
 * @param width {Number} the new width of the canvas view
 * @param height {Number} the new height of the canvas view
 */
PIXI.CanvasRenderer.prototype.resize = function(width, height)
{
    this.width = width;
    this.height = height;

    this.view.width = width;
    this.view.height = height;
};

/**
 * Renders a display object
 *
 * @method renderDisplayObject
 * @param displayObject {DisplayObject} The displayObject to render
 * @param context {Context2D} the context 2d method of the canvas
 * @private
 */
PIXI.CanvasRenderer.prototype.renderDisplayObject = function(displayObject, context)
{
    // no longer recursive!
    //var transform;
    //var context = this.context;

    this.renderSession.context = context || this.context;
    displayObject._renderCanvas(this.renderSession);
};

/**
 * Renders a flat strip
 *
 * @method renderStripFlat
 * @param strip {Strip} The Strip to render
 * @private
 */
PIXI.CanvasRenderer.prototype.renderStripFlat = function(strip)
{
    var context = this.context;
    var verticies = strip.verticies;

    var length = verticies.length/2;
    this.count++;

    context.beginPath();
    for (var i=1; i < length-2; i++)
    {
        // draw some triangles!
        var index = i*2;

        var x0 = verticies[index],   x1 = verticies[index+2], x2 = verticies[index+4];
        var y0 = verticies[index+1], y1 = verticies[index+3], y2 = verticies[index+5];

        context.moveTo(x0, y0);
        context.lineTo(x1, y1);
        context.lineTo(x2, y2);
    }

    context.fillStyle = "#FF0000";
    context.fill();
    context.closePath();
};

/**
 * Renders a strip
 *
 * @method renderStrip
 * @param strip {Strip} The Strip to render
 * @private
 */
PIXI.CanvasRenderer.prototype.renderStrip = function(strip)
{
    var context = this.context;

    // draw triangles!!
    var verticies = strip.verticies;
    var uvs = strip.uvs;

    var length = verticies.length/2;
    this.count++;

    for (var i = 1; i < length-2; i++)
    {
        // draw some triangles!
        var index = i*2;

        var x0 = verticies[index],   x1 = verticies[index+2], x2 = verticies[index+4];
        var y0 = verticies[index+1], y1 = verticies[index+3], y2 = verticies[index+5];

        var u0 = uvs[index] * strip.texture.width,   u1 = uvs[index+2] * strip.texture.width, u2 = uvs[index+4]* strip.texture.width;
        var v0 = uvs[index+1]* strip.texture.height, v1 = uvs[index+3] * strip.texture.height, v2 = uvs[index+5]* strip.texture.height;

        context.save();
        context.beginPath();
        context.moveTo(x0, y0);
        context.lineTo(x1, y1);
        context.lineTo(x2, y2);
        context.closePath();

        context.clip();

        // Compute matrix transform
        var delta = u0*v1 + v0*u2 + u1*v2 - v1*u2 - v0*u1 - u0*v2;
        var deltaA = x0*v1 + v0*x2 + x1*v2 - v1*x2 - v0*x1 - x0*v2;
        var deltaB = u0*x1 + x0*u2 + u1*x2 - x1*u2 - x0*u1 - u0*x2;
        var deltaC = u0*v1*x2 + v0*x1*u2 + x0*u1*v2 - x0*v1*u2 - v0*u1*x2 - u0*x1*v2;
        var deltaD = y0*v1 + v0*y2 + y1*v2 - v1*y2 - v0*y1 - y0*v2;
        var deltaE = u0*y1 + y0*u2 + u1*y2 - y1*u2 - y0*u1 - u0*y2;
        var deltaF = u0*v1*y2 + v0*y1*u2 + y0*u1*v2 - y0*v1*u2 - v0*u1*y2 - u0*y1*v2;

        context.transform(deltaA / delta, deltaD / delta,
                            deltaB / delta, deltaE / delta,
                            deltaC / delta, deltaF / delta);

        context.drawImage(strip.texture.baseTexture.source, 0, 0);
        context.restore();
    }
};

/**
 * Creates a Canvas element of the given size
 *
 * @method CanvasBuffer
 * @param width {Number} the width for the newly created canvas
 * @param height {Number} the height for the newly created canvas
 * @static
 * @private
 */
PIXI.CanvasBuffer = function(width, height)
{
    this.width = width;
    this.height = height;

    this.canvas = document.createElement( "canvas" );
    this.context = this.canvas.getContext( "2d" );

    this.canvas.width = width;
    this.canvas.height = height;
};

/**
 * Clears the canvas that was created by the CanvasBuffer class
 *
 * @method clear
 * @private
 */
PIXI.CanvasBuffer.prototype.clear = function()
{
    this.context.clearRect(0,0, this.width, this.height);
};

/**
 * Resizes the canvas that was created by the CanvasBuffer class to the specified width and height
 *
 * @method resize
 * @param width {Number} the new width of the canvas
 * @param height {Number} the new height of the canvas
 * @private
 */

PIXI.CanvasBuffer.prototype.resize = function(width, height)
{
    this.width = this.canvas.width = width;
    this.height = this.canvas.height = height;
};
<|MERGE_RESOLUTION|>--- conflicted
+++ resolved
@@ -19,8 +19,6 @@
 
     this.type = PIXI.CANVAS_RENDERER;
 
-<<<<<<< HEAD
-=======
     /**
      * This sets if the CanvasRenderer will clear the canvas or not before the new render pass.
      * If the Stage is NOT transparent Pixi will use a canvas sized fillRect operation every frame to set the canvas background color.
@@ -49,7 +47,6 @@
      * @property transparent
      * @type Boolean
      */
->>>>>>> c191cdcf
     this.transparent = !!transparent;
 
     if(!PIXI.blendModesCanvas)
@@ -130,25 +127,7 @@
      * @property context
      * @type HTMLCanvasElement 2d Context
      */
-<<<<<<< HEAD
-    this.context = this.view.getContext( "2d" , { alpha: this.transparent } );
-
-    //some filter variables
-    this.smoothProperty = null;
-
-    if("imageSmoothingEnabled" in this.context)
-        this.smoothProperty = "imageSmoothingEnabled";
-    else if("webkitImageSmoothingEnabled" in this.context)
-        this.smoothProperty = "webkitImageSmoothingEnabled";
-    else if("mozImageSmoothingEnabled" in this.context)
-        this.smoothProperty = "mozImageSmoothingEnabled";
-    else if("oImageSmoothingEnabled" in this.context)
-        this.smoothProperty = "oImageSmoothingEnabled";
-
-    this.scaleMode = null;
-=======
     this.context = this.view.getContext( "2d", { alpha: this.transparent } );
->>>>>>> c191cdcf
 
     this.refresh = true;
     // hack to enable some hardware acceleration!
